{
  "name": "@backstage/cli",
  "description": "CLI for developing Backstage plugins and apps",
  "version": "0.1.1-alpha.26",
  "private": false,
  "publishConfig": {
    "access": "public"
  },
  "homepage": "https://backstage.io",
  "repository": {
    "type": "git",
    "url": "https://github.com/spotify/backstage",
    "directory": "packages/cli"
  },
  "keywords": [
    "backstage"
  ],
  "license": "Apache-2.0",
  "main": "dist/index.cjs.js",
  "scripts": {
    "build": "backstage-cli build --outputs cjs",
    "lint": "backstage-cli lint",
    "test": "backstage-cli test",
    "clean": "backstage-cli clean",
    "start": "nodemon --"
  },
  "bin": {
    "backstage-cli": "bin/backstage-cli"
  },
  "dependencies": {
    "@backstage/cli-common": "^0.1.1-alpha.26",
    "@backstage/config": "^0.1.1-alpha.26",
    "@backstage/config-loader": "^0.1.1-alpha.26",
    "@hot-loader/react-dom": "^16.13.0",
    "@lerna/package-graph": "^3.18.5",
    "@lerna/project": "^3.18.0",
    "@rollup/plugin-commonjs": "^16.0.0",
    "@rollup/plugin-json": "^4.0.2",
    "@rollup/plugin-node-resolve": "^9.0.0",
    "@rollup/plugin-yaml": "^2.1.1",
<<<<<<< HEAD
    "@spotify/eslint-config": "^8.1.0",
=======
    "@spotify/eslint-config-base": "^8.0.0",
    "@spotify/eslint-config-react": "^8.0.0",
    "@spotify/eslint-config-typescript": "^8.0.0",
>>>>>>> 33454c0f
    "@sucrase/webpack-loader": "^2.0.0",
    "@svgr/plugin-jsx": "5.4.x",
    "@svgr/plugin-svgo": "5.4.x",
    "@svgr/rollup": "5.4.x",
    "@svgr/webpack": "5.4.x",
    "@types/start-server-webpack-plugin": "^2.2.0",
    "@types/webpack-env": "^1.15.2",
    "@types/webpack-node-externals": "^2.5.0",
    "@typescript-eslint/eslint-plugin": "^v3.10.1",
    "@typescript-eslint/parser": "^v3.10.1",
    "bfj": "^7.0.2",
    "chalk": "^4.0.0",
    "chokidar": "^3.3.1",
    "commander": "^6.1.0",
    "css-loader": "^3.5.3",
    "dashify": "^2.0.0",
    "diff": "^4.0.2",
    "esbuild": "^0.7.7",
    "eslint": "^7.1.0",
    "eslint-config-prettier": "^6.0.0",
    "eslint-formatter-friendly": "^7.0.0",
    "eslint-plugin-import": "^2.20.2",
    "eslint-plugin-jest": "^24.1.0",
    "eslint-plugin-jsx-a11y": "^6.2.1",
    "eslint-plugin-monorepo": "^0.2.1",
    "eslint-plugin-react": "^7.12.4",
    "eslint-plugin-react-hooks": "^4.0.0",
    "fork-ts-checker-webpack-plugin": "^4.0.5",
    "fs-extra": "^9.0.0",
    "handlebars": "^4.7.3",
    "html-webpack-plugin": "^4.3.0",
    "inquirer": "^7.0.4",
    "jest": "^26.0.1",
    "jest-css-modules": "^2.1.0",
    "jest-esm-transformer": "^1.0.0",
    "mini-css-extract-plugin": "^0.9.0",
    "ora": "^4.0.3",
    "raw-loader": "^4.0.1",
    "react": "^16.0.0",
    "react-dev-utils": "^10.2.1",
    "react-hot-loader": "^4.12.21",
    "recursive-readdir": "^2.2.2",
    "replace-in-file": "^6.0.0",
    "rollup": "2.23.x",
    "rollup-plugin-dts": "1.4.13",
    "rollup-plugin-esbuild": "^2.0.0",
    "rollup-plugin-peer-deps-external": "^2.2.2",
    "rollup-plugin-postcss": "^3.1.1",
    "rollup-plugin-typescript2": "^0.27.3",
    "rollup-pluginutils": "^2.8.2",
    "start-server-webpack-plugin": "^2.2.5",
    "style-loader": "^1.2.1",
    "sucrase": "^3.16.0",
    "tar": "^6.0.1",
    "terser-webpack-plugin": "^1.4.3",
    "ts-jest": "^26.0.0",
    "ts-loader": "^7.0.4",
    "typescript": "^4.0.3",
    "url-loader": "^4.1.0",
    "webpack": "^4.41.6",
    "webpack-dev-server": "^3.11.0",
    "webpack-node-externals": "^2.5.0",
    "yaml": "^1.10.0",
    "yml-loader": "^2.1.0",
    "yn": "^4.0.0"
  },
  "devDependencies": {
    "@types/diff": "^4.0.2",
    "@types/fs-extra": "^9.0.1",
    "@types/html-webpack-plugin": "^3.2.2",
    "@types/http-proxy": "^1.17.4",
    "@types/inquirer": "^7.3.1",
    "@types/mini-css-extract-plugin": "^0.9.1",
    "@types/mock-fs": "^4.13.0",
    "@types/node": "^13.7.2",
    "@types/ora": "^3.2.0",
    "@types/react-dev-utils": "^9.0.4",
    "@types/recursive-readdir": "^2.2.0",
    "@types/rollup-plugin-peer-deps-external": "^2.2.0",
    "@types/rollup-plugin-postcss": "^2.0.0",
    "@types/tar": "^4.0.3",
    "@types/webpack": "^4.41.7",
    "@types/webpack-dev-server": "^3.11.0",
    "del": "^5.1.0",
    "mock-fs": "^4.13.0",
    "nodemon": "^2.0.2",
    "ts-node": "^8.6.2"
  },
  "files": [
    "asset-types",
    "templates",
    "config",
    "bin",
    "dist/**/*.js"
  ],
  "nodemonConfig": {
    "watch": "./src",
    "exec": "bin/backstage-cli",
    "ext": "ts"
  }
}<|MERGE_RESOLUTION|>--- conflicted
+++ resolved
@@ -38,13 +38,9 @@
     "@rollup/plugin-json": "^4.0.2",
     "@rollup/plugin-node-resolve": "^9.0.0",
     "@rollup/plugin-yaml": "^2.1.1",
-<<<<<<< HEAD
-    "@spotify/eslint-config": "^8.1.0",
-=======
     "@spotify/eslint-config-base": "^8.0.0",
     "@spotify/eslint-config-react": "^8.0.0",
     "@spotify/eslint-config-typescript": "^8.0.0",
->>>>>>> 33454c0f
     "@sucrase/webpack-loader": "^2.0.0",
     "@svgr/plugin-jsx": "5.4.x",
     "@svgr/plugin-svgo": "5.4.x",
