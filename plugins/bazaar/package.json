--- conflicted
+++ resolved
@@ -22,15 +22,9 @@
   },
   "dependencies": {
     "@backstage/catalog-model": "^0.9.5",
-<<<<<<< HEAD
-    "@backstage/cli": "^0.8.1",
-    "@backstage/core-components": "^0.7.2",
-    "@backstage/core-plugin-api": "^0.1.12",
-=======
     "@backstage/cli": "^0.8.2",
     "@backstage/core-components": "^0.7.3",
     "@backstage/core-plugin-api": "^0.1.13",
->>>>>>> 77f4da44
     "@backstage/plugin-catalog": "^0.7.2",
     "@backstage/plugin-catalog-react": "^0.6.3",
     "@material-ui/core": "^4.12.2",
