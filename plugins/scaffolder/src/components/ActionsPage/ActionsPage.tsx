/*
 * Copyright 2021 The Backstage Authors
 *
 * Licensed under the Apache License, Version 2.0 (the "License");
 * you may not use this file except in compliance with the License.
 * You may obtain a copy of the License at
 *
 *     http://www.apache.org/licenses/LICENSE-2.0
 *
 * Unless required by applicable law or agreed to in writing, software
 * distributed under the License is distributed on an "AS IS" BASIS,
 * WITHOUT WARRANTIES OR CONDITIONS OF ANY KIND, either express or implied.
 * See the License for the specific language governing permissions and
 * limitations under the License.
 */
import React from 'react';
import useAsync from 'react-use/lib/useAsync';
import { scaffolderApiRef } from '../../api';
import {
  Typography,
  Paper,
  Table,
  TableBody,
  Box,
  Chip,
  TableCell,
  TableContainer,
  TableHead,
  TableRow,
  Grid,
  makeStyles,
  Accordion,
  AccordionSummary,
  AccordionDetails,
} from '@material-ui/core';
import { JSONSchema7, JSONSchema7Definition } from 'json-schema';
import classNames from 'classnames';
import ExpandMoreIcon from '@material-ui/icons/ExpandMore';

import { useApi } from '@backstage/core-plugin-api';
import {
  Progress,
  Content,
  Header,
  Page,
  ErrorPage,
<<<<<<< HEAD
  CodeSnippet,
=======
  MarkdownContent,
>>>>>>> 2ba88fe2
} from '@backstage/core-components';
import { ActionExample } from '../../types';

const useStyles = makeStyles(theme => ({
  code: {
    fontFamily: 'Menlo, monospace',
    padding: theme.spacing(1),
    backgroundColor:
      theme.palette.type === 'dark'
        ? theme.palette.grey[700]
        : theme.palette.grey[300],
    display: 'inline-block',
    borderRadius: 5,
    border: `1px solid ${theme.palette.grey[500]}`,
    position: 'relative',
  },

  codeRequired: {
    '&::after': {
      position: 'absolute',
      content: '"*"',
      top: 0,
      right: theme.spacing(0.5),
      fontWeight: 'bolder',
      color: theme.palette.error.light,
    },
  },
}));

const ExamplesTable = (props: { examples: ActionExample[] }) => {
  return (
    <Grid container>
      {props.examples.map(example => {
        return (
          <Grid container>
            <Grid lg={3}>
              <Box padding={4}>
                <Typography>{example.description}</Typography>
              </Box>
            </Grid>
            <Grid lg={9}>
              <Box padding={1}>
                <CodeSnippet
                  text={example.example}
                  showLineNumbers
                  showCopyCodeButton
                  language="JavaScript"
                />
              </Box>
            </Grid>
          </Grid>
        );
      })}
    </Grid>
  );
};

export const ActionsPage = () => {
  const api = useApi(scaffolderApiRef);
  const classes = useStyles();
  const { loading, value, error } = useAsync(async () => {
    return api.listActions();
  });

  if (loading) {
    return <Progress />;
  }

  if (error) {
    return (
      <ErrorPage
        statusMessage="Failed to load installed actions"
        status="500"
      />
    );
  }

  const formatRows = (input: JSONSchema7) => {
    const properties = input.properties;
    if (!properties) {
      return undefined;
    }

    return Object.entries(properties).map(entry => {
      const [key] = entry;
      const props = entry[1] as unknown as JSONSchema7;
      const codeClassname = classNames(classes.code, {
        [classes.codeRequired]: input.required?.includes(key),
      });

      return (
        <TableRow key={key}>
          <TableCell>
            <div className={codeClassname}>{key}</div>
          </TableCell>
          <TableCell>{props.title}</TableCell>
          <TableCell>{props.description}</TableCell>
          <TableCell>
            <>
              {[props.type].flat().map(type => (
                <Chip label={type} />
              ))}
            </>
          </TableCell>
        </TableRow>
      );
    });
  };

  const renderTable = (input: JSONSchema7) => {
    if (!input.properties) {
      return undefined;
    }
    return (
      <TableContainer component={Paper}>
        <Table size="small">
          <TableHead>
            <TableRow>
              <TableCell>Name</TableCell>
              <TableCell>Title</TableCell>
              <TableCell>Description</TableCell>
              <TableCell>Type</TableCell>
            </TableRow>
          </TableHead>
          <TableBody>{formatRows(input)}</TableBody>
        </Table>
      </TableContainer>
    );
  };

  const renderTables = (name: string, input?: JSONSchema7Definition[]) => {
    if (!input) {
      return undefined;
    }

    return (
      <>
        <Typography variant="h6">{name}</Typography>
        {input.map((i, index) => (
          <div key={index}>{renderTable(i as unknown as JSONSchema7)}</div>
        ))}
      </>
    );
  };

  const items = value?.map(action => {
    if (action.id.startsWith('legacy:')) {
      return undefined;
    }

    const oneOf = renderTables('oneOf', action.schema?.input?.oneOf);
    return (
      <Box pb={4} key={action.id}>
        <Typography variant="h4" className={classes.code}>
          {action.id}
        </Typography>
        {action.description && <MarkdownContent content={action.description} />}
        {action.schema?.input && (
          <Box pb={2}>
            <Typography variant="h5">Input</Typography>
            {renderTable(action.schema.input)}
            {oneOf}
          </Box>
        )}
        {action.schema?.output && (
          <Box pb={2}>
            <Typography variant="h5">Output</Typography>
            {renderTable(action.schema.output)}
          </Box>
        )}
        {action.examples && (
          <Accordion>
            <AccordionSummary expandIcon={<ExpandMoreIcon />}>
              <Typography variant="h5">Examples</Typography>
            </AccordionSummary>
            <AccordionDetails>
              <Box pb={2}>
                <ExamplesTable examples={action.examples} />
              </Box>
            </AccordionDetails>
          </Accordion>
        )}
      </Box>
    );
  });

  return (
    <Page themeId="home">
      <Header
        pageTitleOverride="Create a New Component"
        title="Installed actions"
        subtitle="This is the collection of all installed actions"
      />
      <Content>{items}</Content>
    </Page>
  );
};<|MERGE_RESOLUTION|>--- conflicted
+++ resolved
@@ -44,11 +44,8 @@
   Header,
   Page,
   ErrorPage,
-<<<<<<< HEAD
   CodeSnippet,
-=======
   MarkdownContent,
->>>>>>> 2ba88fe2
 } from '@backstage/core-components';
 import { ActionExample } from '../../types';
 
