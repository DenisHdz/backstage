--- conflicted
+++ resolved
@@ -55,19 +55,11 @@
     "@material-ui/lab": "4.0.0-alpha.57",
     "@react-hookz/web": "^15.0.0",
     "@rjsf/core": "^3.2.1",
-<<<<<<< HEAD
-    "@rjsf/core-v5": "npm:@rjsf/core@^5.0.0-beta.10",
-    "@rjsf/material-ui": "^3.2.1",
-    "@rjsf/material-ui-v5": "npm:@rjsf/material-ui@^5.0.0-beta.10",
-    "@rjsf/utils": "^5.0.0-beta.10",
-    "@rjsf/validator-ajv8": "^5.0.0-beta.10",
-=======
     "@rjsf/core-v5": "npm:@rjsf/core@^5.0.0-beta.12",
     "@rjsf/material-ui": "^3.2.1",
     "@rjsf/material-ui-v5": "npm:@rjsf/material-ui@^5.0.0-beta.12",
     "@rjsf/utils": "^5.0.0-beta.12",
     "@rjsf/validator-ajv8": "^5.0.0-beta.12",
->>>>>>> 37524f58
     "@types/json-schema": "^7.0.9",
     "@uiw/react-codemirror": "^4.9.3",
     "classnames": "^2.2.6",
