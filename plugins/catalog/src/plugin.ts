--- conflicted
+++ resolved
@@ -21,12 +21,7 @@
 export const plugin = createPlugin({
   id: 'catalog',
   register({ router }) {
-<<<<<<< HEAD
-    router.registerRoute('/catalog', CatalogPage);
+    router.registerRoute('/', CatalogPage);
     router.registerRoute('/catalog/:name/', ComponentPage);
-=======
-    router.registerRoute('/', withMockStore(CatalogPage));
-    router.registerRoute('/catalog/:name/', withMockStore(ComponentPage));
->>>>>>> f182ae3e
   },
 });