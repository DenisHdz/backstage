/*
 * Copyright 2020 The Backstage Authors
 *
 * Licensed under the Apache License, Version 2.0 (the "License");
 * you may not use this file except in compliance with the License.
 * You may obtain a copy of the License at
 *
 *     http://www.apache.org/licenses/LICENSE-2.0
 *
 * Unless required by applicable law or agreed to in writing, software
 * distributed under the License is distributed on an "AS IS" BASIS,
 * WITHOUT WARRANTIES OR CONDITIONS OF ANY KIND, either express or implied.
 * See the License for the specific language governing permissions and
 * limitations under the License.
 */

import { CatalogApi } from '@backstage/catalog-client';
import {
  Entity,
  RELATION_MEMBER_OF,
  RELATION_OWNED_BY,
} from '@backstage/catalog-model';
<<<<<<< HEAD
=======
import {
  ApiProvider,
  ApiRegistry,
  IdentityApi,
  identityApiRef,
  ProfileInfo,
  storageApiRef,
  TableColumn,
  TableProps,
} from '@backstage/core';
>>>>>>> 66064956
import { catalogApiRef } from '@backstage/plugin-catalog-react';
import {
  MockStorageApi,
  renderWithEffects,
  wrapInTestApp,
} from '@backstage/test-utils';
import { fireEvent, screen } from '@testing-library/react';
import React from 'react';
import { createComponentRouteRef } from '../../routes';
import { EntityRow } from '../CatalogTable/types';
import { CatalogPage } from './CatalogPage';
import DashboardIcon from '@material-ui/icons/Dashboard';

import { ApiProvider, ApiRegistry } from '@backstage/core-app-api';
import {
  IdentityApi,
  identityApiRef,
  ProfileInfo,
  storageApiRef,
} from '@backstage/core-plugin-api';

describe('CatalogPage', () => {
  const catalogApi: Partial<CatalogApi> = {
    getEntities: () =>
      Promise.resolve({
        items: [
          {
            apiVersion: 'backstage.io/v1alpha1',
            kind: 'Component',
            metadata: {
              name: 'Entity1',
            },
            spec: {
              owner: 'tools@example.com',
              type: 'service',
            },
            relations: [
              {
                type: RELATION_OWNED_BY,
                target: { kind: 'Group', name: 'tools', namespace: 'default' },
              },
            ],
          },
          {
            apiVersion: 'backstage.io/v1alpha1',
            kind: 'Component',
            metadata: {
              name: 'Entity2',
            },
            spec: {
              owner: 'not-tools@example.com',
              type: 'service',
            },
            relations: [
              {
                type: RELATION_OWNED_BY,
                target: {
                  kind: 'Group',
                  name: 'not-tools',
                  namespace: 'default',
                },
              },
            ],
          },
        ] as Entity[],
      }),
    getLocationByEntity: () =>
      Promise.resolve({ id: 'id', type: 'github', target: 'url' }),
    getEntityByName: async entityName => {
      return {
        apiVersion: 'backstage.io/v1alpha1',
        kind: 'User',
        metadata: { name: entityName.name },
        relations: [
          {
            type: RELATION_MEMBER_OF,
            target: { namespace: 'default', kind: 'Group', name: 'tools' },
          },
        ],
      };
    },
  };
  const testProfile: Partial<ProfileInfo> = {
    displayName: 'Display Name',
  };
  const identityApi: Partial<IdentityApi> = {
    getUserId: () => 'tools@example.com',
    getProfile: () => testProfile,
  };

  const renderWrapped = (children: React.ReactNode) =>
    renderWithEffects(
      wrapInTestApp(
        <ApiProvider
          apis={ApiRegistry.from([
            [catalogApiRef, catalogApi],
            [identityApiRef, identityApi],
            [storageApiRef, MockStorageApi.create()],
          ])}
        >
          {children}
        </ApiProvider>,
        {
          mountedRoutes: {
            '/create': createComponentRouteRef,
          },
        },
      ),
    );

  it('should render the default column of the grid', async () => {
    const { getAllByRole } = await renderWrapped(<CatalogPage />);

    const columnHeader = getAllByRole('button').filter(
      c => c.tagName === 'SPAN',
    );
    const columnHeaderLabels = columnHeader.map(c => c.textContent);

    expect(columnHeaderLabels).toEqual([
      'Name',
      'System',
      'Owner',
      'Type',
      'Lifecycle',
      'Description',
      'Tags',
      'Actions',
    ]);
  });

  it('should render the custom column passed as prop', async () => {
    const columns: TableColumn<EntityRow>[] = [
      { title: 'Foo', field: 'entity.foo' },
      { title: 'Bar', field: 'entity.bar' },
      { title: 'Baz', field: 'entity.spec.lifecycle' },
    ];
    const { getAllByRole } = await renderWrapped(
      <CatalogPage columns={columns} />,
    );

    const columnHeader = getAllByRole('button').filter(
      c => c.tagName === 'SPAN',
    );
    const columnHeaderLabels = columnHeader.map(c => c.textContent);

    expect(columnHeaderLabels).toEqual(['Foo', 'Bar', 'Baz', 'Actions']);
  });

  it('should render the default actions of an item in the grid', async () => {
    const { findByTitle, findByText } = await renderWrapped(<CatalogPage />);
    expect(await findByText(/Owned \(1\)/)).toBeInTheDocument();
    expect(await findByTitle(/View/)).toBeInTheDocument();
    expect(await findByTitle(/Edit/)).toBeInTheDocument();
    expect(await findByTitle(/Add to favorites/)).toBeInTheDocument();
  });

  it('should render the custom actions of an item passed as prop', async () => {
    const actions: TableProps<EntityRow>['actions'] = [
      () => {
        return {
          icon: () => <DashboardIcon fontSize="small" />,
          tooltip: 'Foo Action',
          disabled: false,
          onClick: () => jest.fn(),
        };
      },
      () => {
        return {
          icon: () => <DashboardIcon fontSize="small" />,
          tooltip: 'Bar Action',
          disabled: true,
          onClick: () => jest.fn(),
        };
      },
    ];

    const { findByTitle, findByText } = await renderWrapped(
      <CatalogPage actions={actions} />,
    );
    expect(await findByText(/Owned \(1\)/)).toBeInTheDocument();
    expect(await findByTitle(/Foo Action/)).toBeInTheDocument();
    expect(await findByTitle(/Bar Action/)).toBeInTheDocument();
    expect((await findByTitle(/Bar Action/)).firstChild).toBeDisabled();
  });

  // this test right now causes some red lines in the log output when running tests
  // related to some theme issues in mui-table
  // https://github.com/mbrn/material-table/issues/1293
  it('should render', async () => {
    const { findByText, getByTestId } = await renderWrapped(<CatalogPage />);
    await expect(findByText(/Owned \(1\)/)).resolves.toBeInTheDocument();
    fireEvent.click(getByTestId('user-picker-all'));
    await expect(findByText(/All \(2\)/)).resolves.toBeInTheDocument();
  });

  it('should set initial filter correctly', async () => {
    const { findByText } = await renderWrapped(
      <CatalogPage initiallySelectedFilter="all" />,
    );
    await expect(findByText(/All \(2\)/)).resolves.toBeInTheDocument();
  });

  // this test is for fixing the bug after favoriting an entity, the matching
  // entities defaulting to "owned" filter and not based on the selected filter
  it('should render the correct entities filtered on the selected filter', async () => {
    await renderWrapped(<CatalogPage />);
    await expect(screen.findByText(/Owned \(1\)/)).resolves.toBeInTheDocument();
    fireEvent.click(screen.getByTestId('user-picker-starred'));
    await expect(
      screen.findByText(/Starred \(0\)/),
    ).resolves.toBeInTheDocument();
    fireEvent.click(screen.getByTestId('user-picker-all'));
    await expect(screen.findByText(/All \(2\)/)).resolves.toBeInTheDocument();

    const starredIcons = await screen.findAllByTitle('Add to favorites');
    fireEvent.click(starredIcons[0]);
    await expect(screen.findByText(/All \(2\)/)).resolves.toBeInTheDocument();

    fireEvent.click(screen.getByTestId('user-picker-starred'));
    await expect(
      screen.findByText(/Starred \(1\)/),
    ).resolves.toBeInTheDocument();
  });
});<|MERGE_RESOLUTION|>--- conflicted
+++ resolved
@@ -20,19 +20,7 @@
   RELATION_MEMBER_OF,
   RELATION_OWNED_BY,
 } from '@backstage/catalog-model';
-<<<<<<< HEAD
-=======
-import {
-  ApiProvider,
-  ApiRegistry,
-  IdentityApi,
-  identityApiRef,
-  ProfileInfo,
-  storageApiRef,
-  TableColumn,
-  TableProps,
-} from '@backstage/core';
->>>>>>> 66064956
+import { TableColumn, TableProps } from '@backstage/core-components';
 import { catalogApiRef } from '@backstage/plugin-catalog-react';
 import {
   MockStorageApi,
